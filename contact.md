---
layout: default
title: Contact Long Haul
---

<div id="contact">
  <h1 class="pageTitle">Contact Me</h1>
  <div class="contactContent">
    <p class="intro">This is an example Contact page. If you want to make changes then do so in the <code>contact.html</code> file.</p>
    <p>The form is provided by <a href="http://formspree.io/">Formspree.</a> Follow the directions on their site to set up the form for use.</p>
    <p>If you have questions about the theme feel free to <a href="mailto:brimaidesigns@gmail.com">email me</a> or create an issue on <a href="https://github.com/brianmaierjr/long-haul">GitHub</a>. Enjoy!</p>
  </div>
<<<<<<< HEAD
  <form action="http://formspree.io/your@mail.com" method="POST">
=======
  <form action="http://formspree.io/brimaidesigns@gmail.com" method="POST">
>>>>>>> 21b7a46d
    <label for="name">Name</label>    
    <input type="text" id="name" name="name" class="full-width"><br>
    <label for="email">Email Address</label>
    <input type="email" id="email" name="_replyto" class="full-width"><br>
    <label for="message">Message</label>
    <textarea name="message" id="message" cols="30" rows="10" class="full-width"></textarea><br>
    <input type="submit" value="Send" class="button">
  </form>
</div><|MERGE_RESOLUTION|>--- conflicted
+++ resolved
@@ -10,11 +10,7 @@
     <p>The form is provided by <a href="http://formspree.io/">Formspree.</a> Follow the directions on their site to set up the form for use.</p>
     <p>If you have questions about the theme feel free to <a href="mailto:brimaidesigns@gmail.com">email me</a> or create an issue on <a href="https://github.com/brianmaierjr/long-haul">GitHub</a>. Enjoy!</p>
   </div>
-<<<<<<< HEAD
-  <form action="http://formspree.io/your@mail.com" method="POST">
-=======
   <form action="http://formspree.io/brimaidesigns@gmail.com" method="POST">
->>>>>>> 21b7a46d
     <label for="name">Name</label>    
     <input type="text" id="name" name="name" class="full-width"><br>
     <label for="email">Email Address</label>
